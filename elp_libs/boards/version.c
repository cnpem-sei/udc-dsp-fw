/******************************************************************************
 * Copyright (C) 2018 by LNLS - Brazilian Synchrotron Light Laboratory
 *
 * Redistribution, modification or use of this software in source or binary
 * forms is permitted as long as the files maintain this copyright. LNLS and
 * the Brazilian Center for Research in Energy and Materials (CNPEM) are not
 * liable for any misuse of this material.
 *
 *****************************************************************************/

/**
 * @file version.c
 * @brief Firmware version module
 * 
 * This module contains information about current build version of UDC C28 core.
 *
 * @author gabriel.brunheira
 * @date 08/02/2018
 *
 */

#include "version.h"

<<<<<<< HEAD
const char * udc_c28_version = "V0.36 2019-08-26";
=======
const char * udc_c28_version = "V0.35 2019-10-05";
>>>>>>> 21826009
<|MERGE_RESOLUTION|>--- conflicted
+++ resolved
@@ -21,8 +21,4 @@
 
 #include "version.h"
 
-<<<<<<< HEAD
-const char * udc_c28_version = "V0.36 2019-08-26";
-=======
-const char * udc_c28_version = "V0.35 2019-10-05";
->>>>>>> 21826009
+const char * udc_c28_version = "V0.35 2019-10-05";