/******************************************************************************
 * Copyright (C) 2018 by LNLS - Brazilian Synchrotron Light Laboratory
 *
 * Redistribution, modification or use of this software in source or binary
 * forms is permitted as long as the files maintain this copyright. LNLS and
 * the Brazilian Center for Research in Energy and Materials (CNPEM) are not
 * liable for any misuse of this material.
 *
 *****************************************************************************/

/**
 * @file version.c
 * @brief Firmware version module
 * 
 * This module contains information about current build version of UDC C28 core.
 *
 * @author gabriel.brunheira
 * @date 08/02/2018
 *
 */

#include "version.h"

<<<<<<< HEAD
const char * udc_c28_version = "V0.35h2019-09-10";
=======
const char * udc_c28_version = "V0.38 2019-11-29";
>>>>>>> c7443486
<|MERGE_RESOLUTION|>--- conflicted
+++ resolved
@@ -21,8 +21,4 @@
 
 #include "version.h"
 
-<<<<<<< HEAD
-const char * udc_c28_version = "V0.35h2019-09-10";
-=======
-const char * udc_c28_version = "V0.38 2019-11-29";
->>>>>>> c7443486
+const char * udc_c28_version = "V0.38h2019-11-29";
